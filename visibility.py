--- conflicted
+++ resolved
@@ -597,12 +597,8 @@
     print(("{0:"+str(maxCodeLen)+"s}     ").format("Code") + "Observatory name")
     print("-" * (21+maxCodeLen))
     for k in sorted(available_sites.keys(), key=lambda s: s.lower()):
-<<<<<<< HEAD
-      print ("{0:"+str(maxCodeLen)+"s} --- ").format(k) + available_sites[k]["name"]
-=======
       print(("{0:"+str(maxCodeLen)+"s} --- ").format(k) + available_sites[k]["name"])
 
->>>>>>> fa18e104
     sys.exit(1)
 
 
